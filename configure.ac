--- conflicted
+++ resolved
@@ -127,11 +127,9 @@
 if test "x$host_os" = "xmingw32" || \
    test "x$host_os" = "xmingw64" ; then
 	# Avoid warnings about 'unknown conversion type character ‘z’ in format'
-<<<<<<< HEAD
-	CFLAGS="${CFLAGS} -D__USE_MINGW_ANSI_STDIO=1 -mno-ms-bitfields"
-=======
-	configure_cflags="${configure_cflags} -D__USE_MINGW_ANSI_STDIO=1"
->>>>>>> f0e8d828
+	oconfigure_cflags="${configure_cflags} -D__USE_MINGW_ANSI_STDIO=1"
+	# Tell mingw to pack structs and bitfields the way gcc does
+	configure_cflags="${configure_cflags} -mno-ms-bitfields"
 	if test "x$enable_shared" = "xyes" ; then
 		configure_ldflags="${configure_ldflags} -Wl,--no-undefined"
 	fi
